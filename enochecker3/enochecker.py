--- conflicted
+++ resolved
@@ -363,7 +363,6 @@
     # Dependency Injection #
     ########################
 
-<<<<<<< HEAD
     def register_dependency(self, name: str) -> Callable[..., None]:
         def decorator(f: Callable[..., Any]) -> None:
             sig = signature(f)
@@ -376,16 +375,6 @@
                 )
 
             self._dependency_injections[key] = f
-=======
-    def register_dependency(self, f: Callable[..., Any]) -> None:
-        sig = signature(f)
-        if sig.return_annotation == Parameter.empty:
-            raise AttributeError(f"Missing return annotation for {f.__name__}")
-        if sig.return_annotation in self._dependency_injections:
-            raise ValueError(
-                f"Already registered a dependency with return type {sig.return_annotation}"
-            )
->>>>>>> 92b8e838
 
         return decorator
 
